from collections import OrderedDict

import torch
import torch.fft
import torchvision.models
from torch import nn
from torch.nn import functional as F

from neosr.archs.vgg_arch import VGGFeatureExtractor
from neosr.losses.loss_util import weighted_loss

from neosr.utils.color_util import rgb_to_cbcr, rgb_to_luma
from neosr.utils.registry import LOSS_REGISTRY

_reduction_modes = ["none", "mean", "sum"]


@weighted_loss
def l1_loss(pred, target):
    return F.l1_loss(pred, target, reduction="none")


@weighted_loss
def mse_loss(pred, target):
    return F.mse_loss(pred, target, reduction="none")


@weighted_loss
def huber_loss(
    pred: torch.Tensor, target: torch.Tensor, delta: float = 1.0
) -> torch.Tensor:
    return F.huber_loss(pred, target, delta=1.0)


@LOSS_REGISTRY.register()
class L1Loss(nn.Module):
    """L1 (mean absolute error, MAE) loss.

    Args:
        loss_weight (float): Loss weight for L1 loss. Default: 1.0.
        reduction (str): Specifies the reduction to apply to the output.
            Supported choices are "none" | "mean" | "sum". Default: "mean".
    """

    def __init__(self, loss_weight=1.0, reduction="mean"):
        super(L1Loss, self).__init__()
        if reduction not in ["none", "mean", "sum"]:
            raise ValueError(
                f"Unsupported reduction mode: {reduction}. Supported ones are: {_reduction_modes}")

        self.loss_weight = loss_weight
        self.reduction = reduction

    def forward(self, pred, target, weight=None, **kwargs):
        """
        Args:
            pred (Tensor): of shape (N, C, H, W). Predicted tensor.
            target (Tensor): of shape (N, C, H, W). Ground truth tensor.
            weight (Tensor, optional): of shape (N, C, H, W). Element-wise weights. Default: None.
        """
        return self.loss_weight * l1_loss(
            pred, target, weight, reduction=self.reduction
        )


@LOSS_REGISTRY.register()
class MSELoss(nn.Module):
    """MSE (L2) loss.

    Args:
        loss_weight (float): Loss weight for MSE loss. Default: 1.0.
        reduction (str): Specifies the reduction to apply to the output.
            Supported choices are "none" | "mean" | "sum". Default: "mean".
    """

    def __init__(self, loss_weight=1.0, reduction="mean"):
        super(MSELoss, self).__init__()
        if reduction not in ["none", "mean", "sum"]:
            raise ValueError(
                f"Unsupported reduction mode: {reduction}. Supported ones are: {_reduction_modes}")

        self.loss_weight = loss_weight
        self.reduction = reduction

    def forward(self, pred, target, weight=None, **kwargs):
        """
        Args:
            pred (Tensor): of shape (N, C, H, W). Predicted tensor.
            target (Tensor): of shape (N, C, H, W). Ground truth tensor.
            weight (Tensor, optional): of shape (N, C, H, W). Element-wise weights. Default: None.
        """
        return self.loss_weight * mse_loss(
            pred, target, weight, reduction=self.reduction
        )


@LOSS_REGISTRY.register()
class HuberLoss(nn.Module):
    """HuberLoss

    Args:
        loss_weight (float): Loss weight. Default: 1.0.
        reduction (str): Specifies the reduction to apply to the output.
            Supported choices are "none" | "mean" | "sum". Default: "mean".
        delta (float): Specifies the threshold at which to change between
            delta-scaled L1 and L2 loss. The value must be positive. Default: 1.0
    """

    def __init__(
            self, loss_weight: float = 1.0, reduction: str = "mean", delta: float = 1.0
    ) -> None:
        super(HuberLoss, self).__init__()
        if reduction not in ["none", "mean", "sum"]:
            raise ValueError(
                f"Unsupported reduction mode: {reduction}. Supported ones are: {_reduction_modes}"
            )

        self.loss_weight = loss_weight
        self.reduction = reduction
        self.delta = delta

    def forward(
<<<<<<< HEAD
            self, pred: torch.Tensor, target: torch.Tensor, weight: None = None, **kwargs
=======
        self, pred: torch.Tensor, target: torch.Tensor, weight: float = None, **kwargs
>>>>>>> f88655bd
    ) -> torch.Tensor:
        """
        Args:
            pred (Tensor): of shape (N, C, H, W). Predicted tensor.
            target (Tensor): of shape (N, C, H, W). Ground truth tensor.
            weight (Tensor, optional): of shape (N, C, H, W). Element-wise weights. Default: None.
        """

        return self.loss_weight * huber_loss(
            pred, target, weight, delta=self.delta, reduction=self.reduction
        )


@LOSS_REGISTRY.register()
class chc(nn.Module):
    """Clipped pseudo-Huber with Cosine Similarity Loss
       For reference on research, see:
       https://github.com/HolmesShuan/AIM2020-Real-Super-Resolution
       https://github.com/dmarnerides/hdr-expandnet
    Args:
        loss_weight (float): Loss weight. Default: 1.0.
        reduction (str): Specifies the reduction to apply to the output.
            Supported choices are 'none' | 'mean' | 'sum'. Default: 'mean'.
        criterion (str): Specifies the loss to apply.
            Supported choices are 'l1' and 'huber'. Default: 'huber'.
        loss_lambda (float):  constant factor that adjusts the contribution of the cosine similarity term
        clip_min (float): threshold that sets the gradients of well-trained pixels to zeros
        clip_max (float): max clip limit, can act as a noise filter
    """

    def __init__(
        self,
        loss_weight: float = 1.0,
        reduction: str = "mean",
        criterion: str = "huber",
        loss_lambda: float = 0.019607,
        clip_min: float = 0.003921,
        clip_max: float = 0.996078,
    ) -> None:
        super(chc, self).__init__()

        if reduction not in ["none", "mean", "sum"]:
            raise ValueError(
                f"Unsupported reduction mode: {reduction}. Supported ones are: {_reduction_modes}"
            )

        # Loss params
        self.loss_weight = loss_weight
        self.criterion = criterion

        # CoSim
        self.similarity = nn.CosineSimilarity(dim=1, eps=1e-20)
        self.loss_lambda = loss_lambda  # 5/255 = 0.019607

        # Clip
        self.clip_min = clip_min  # 1/255 = 0.03921
        self.clip_max = clip_max

    def forward(
        self, pred: torch.Tensor, target: torch.Tensor, **kwargs) -> torch.Tensor:
        """
        Args:
            pred (Tensor): of shape (N, C, H, W). Predicted tensor.
            target (Tensor): of shape (N, C, H, W). Ground truth tensor.
        """
        cosine_term = (1 - self.similarity(pred, target)).mean()

        # absolute mean
        if self.criterion == "l1":
            loss = torch.mean(
                torch.clamp(
                    (torch.abs(pred - target) + self.loss_lambda * cosine_term),
                    self.clip_min,
                    self.clip_max,
                )
            )
        # pseudo-huber (charbonnier)
        elif self.criterion == "huber":
            loss = torch.mean(
                torch.clamp(
                    (
                        torch.sqrt((pred - target) ** 2 + 1e-12)
                        + self.loss_lambda * cosine_term
                    ),
                    self.clip_min,
                    self.clip_max,
                )
            )
        else:
            raise NotImplementedError(f"{self.criterion} not implemented.")

        return self.loss_weight * loss


class Resnet_loss(nn.Module):
    def __init__(
        self,
        cnn,
        feature_layers: int = 3
    ) -> None:
        super(Resnet_loss, self).__init__()
        self.conv1 = cnn.conv1
        self.bn1 = cnn.bn1
        self.relu = cnn.relu
        self.maxpool = cnn.maxpool
        self.feature_layers = feature_layers
        assert feature_layers <= 4
        self.blocks = nn.ModuleList()
        for _, layer in zip(range(4 + feature_layers), cnn.children()):
            if isinstance(layer, nn.Sequential):
                self.blocks.append(layer)

    def forward(self, predict_features, target_features, weights=[1]):
        if len(weights) == 1:
            weights = weights * self.feature_layers
        x = predict_features
        x = self.bn1(self.conv1(x))
        x = self.maxpool(self.relu(x))

        y = target_features
        y = self.bn1(self.conv1(y))
        y = self.maxpool(self.relu(y))

        losses = []
        huber_loss = nn.HuberLoss().cuda()
        for block in self.blocks:
            x = block(x)
            y = block(y)
            losses.append(huber_loss(x, y))
        total_loss = 0
        for weight, loss in zip(weights, losses):
            total_loss += loss * weight
        return total_loss


@LOSS_REGISTRY.register()
class PerceptualLoss(nn.Module):
    """Perceptual loss with commonly used style loss.

    Args:
        layer_weights (dict): The weight for each layer of vgg feature.
            Here is an example: {"conv5_4": 1.}, which means the conv5_4
            feature layer (before relu5_4) will be extracted with weight
            1.0 in calculating losses.
        vgg_type (str): The type of vgg network used as feature extractor.
            Default: "vgg19".
        use_input_norm (bool):  If True, normalize the input image in vgg.
            Default: True.
        range_norm (bool): If True, norm images with range [-1, 1] to [0, 1].
            Default: False.
        perceptual_weight (float): If `perceptual_weight > 0`, the perceptual
            loss will be calculated and the loss will multiplied by the
            weight. Default: 1.0.
        style_weight (float): If `style_weight > 0`, the style loss will be
            calculated and the loss will multiplied by the weight.
            Default: 0.
        criterion (str): Criterion used for perceptual loss. Default: "l1".
    """

    def __init__(
        self,
        layer_weights: OrderedDict,
        vgg_type: str = "vgg19",
        perceptual_type: str = "dual",
        use_input_norm: bool = True,
        range_norm: bool = False,
        perceptual_weight: float = 1.0,
<<<<<<< HEAD
        perceptual_patch_weight: float = 0.1,
        style_weight: int = 0.0,
        criterion: str = "patch",
        patch_criterion: str = "l1",
        perceptual_kernels: str = None,
        use_std_to_force: bool = True
=======
        style_weight: float = 0.0,
        criterion: str = "huber",
>>>>>>> f88655bd
    ) -> None:
        super(PerceptualLoss, self).__init__()
        self.perceptual_weight = perceptual_weight
        self.patch_weights = perceptual_patch_weight
        self.style_weight = style_weight
        self.layer_weights = layer_weights
        self.perceptual_kernels = perceptual_kernels
        self.use_std_to_force = use_std_to_force
        self.perceptual_type = perceptual_type
        self.vgg = VGGFeatureExtractor(
            layer_name_list=list(layer_weights.keys()),
            vgg_type=vgg_type,
            use_input_norm=use_input_norm,
            range_norm=range_norm,
        )

        if self.perceptual_type == "dual":
            resnet = torchvision.models.resnet50(weights=torchvision.models.ResNet50_Weights.DEFAULT)
            self.resnet_loss = Resnet_loss(resnet).cuda()

        self.patch_criterion = patch_criterion
        self.criterion_type = criterion
        if self.criterion_type == "l1":
            self.criterion = nn.L1Loss()
        elif self.criterion_type == "l2":
            self.criterion = nn.MSELoss()
        elif self.criterion_type == "huber":
            self.criterion = nn.HuberLoss()
        elif self.criterion_type == "chc":
            self.criterion = chc()
        elif self.criterion_type == "patch":
            if self.patch_criterion == "l1":
                self.criterion = nn.L1Loss()
            elif self.patch_criterion == "l2":
                self.criterion = nn.MSELoss()
            elif self.patch_criterion == "huber":
                self.criterion = nn.HuberLoss()
            elif self.patch_criterion == "chc":
                self.criterion = chc()
        elif self.criterion_type == "fro":
            self.criterion = None
        else:
            raise NotImplementedError(f"{criterion} criterion has not been supported.")

    def forward(
        self, x: torch.Tensor, gt: torch.Tensor
    ) -> tuple[torch.Tensor, torch.Tensor]:
        """Forward function.

        Args:
            x (Tensor): Input tensor with shape (n, c, h, w).
            gt (Tensor): Ground-truth tensor with shape (n, c, h, w).

        Returns:
            Tensor: Forward results.
        """

        if self.perceptual_type == "dual":
            resnet_loss = self.resnet_loss(x, gt.detach())

        # extract vgg features
        x_features = self.vgg(x)
        gt_features = self.vgg(gt.detach())

        # calculate perceptual loss
        if self.perceptual_weight > 0:
            percep_loss = 0
            for k in x_features.keys():
                if self.criterion_type == "fro":
                    percep_loss += (
                            torch.norm(x_features[k] - gt_features[k], p="fro")
                            * self.layer_weights[k]
                    )
                elif self.criterion_type == "patch":
                    if self.patch_weights == 0:
                        percep_loss += (
                                self.criterion(x_features[k], gt_features[k])
                                * self.layer_weights[k]
                        )
                    else:
                        percep_loss += (
                                self.patch(x_features[k], gt_features[k], self.use_std_to_force)
                                * self.layer_weights[k] * self.patch_weights
                                + self.criterion(x_features[k], gt_features[k])
                                * self.layer_weights[k]
                        )
                else:
                    percep_loss += (
                            self.criterion(x_features[k], gt_features[k])
                            * self.layer_weights[k]
                    )
        if self.perceptual_type == "dual" and resnet_loss and percep_loss:
            a = resnet_loss.item()
            b = percep_loss.item()
            mu = (1 / 0.5)
            DP_loss = mu * (b / a) * resnet_loss + percep_loss
        elif self.perceptual_type == "vanilla" and percep_loss:
            percep_loss *= self.perceptual_weight
            resnet_loss = None
        else:
            percep_loss = None
            resnet_loss = None

        # calculate style loss
        if self.style_weight > 0:
            style_loss = 0
            for k in x_features.keys():
                if self.criterion_type == "fro":
                    style_loss += (
                        torch.norm(
                            self._gram_mat(x_features[k])
                            - self._gram_mat(gt_features[k]),
                            p="fro",
                        )
                        * self.layer_weights[k]
                    )
                else:
                    style_loss += (
                        self.criterion(
                            self._gram_mat(x_features[k]),
                            self._gram_mat(gt_features[k]),
                        )
                        * self.layer_weights[k]
                    )
            style_loss *= self.style_weight
        else:
            style_loss = None

        if self.perceptual_type != "dual":
            dual_vgg = None
            return percep_loss, style_loss, resnet_loss, dual_vgg
        else:
            return DP_loss, style_loss, resnet_loss, percep_loss

    def _gram_mat(self, x):
        """Calculate Gram matrix.

        Args:
            x (torch.Tensor): Tensor with shape of (n, c, h, w).

        Returns:
            torch.Tensor: Gram matrix.
        """
        n, c, h, w = x.size()
        features = x.view(n, c, w * h)
        features_t = features.transpose(1, 2)
        gram = features.bmm(features_t) / (c * h * w)
        return gram

    def patch(self, x, gt, use_std_to_force):
        loss = 0.
        for _kernel in self.perceptual_kernels:
            _patchkernel3d = PatchesKernel3D(_kernel, _kernel//2).to("cuda:0")   # create instance
            x_trans = _patchkernel3d(x)
            gt_trans = _patchkernel3d(gt)
            x_trans = x_trans.reshape(-1, x_trans.shape[-1])
            gt_trans = gt_trans.reshape(-1, gt_trans.shape[-1])
            dot_x_y = torch.einsum("ik,ik->i", x_trans, gt_trans)
            if use_std_to_force == False:
                cosine0_x_y = torch.div(torch.div(dot_x_y, torch.sqrt(torch.sum(x_trans ** 2, dim=1))), torch.sqrt(torch.sum(gt_trans ** 2, dim=1)))
                loss = loss + torch.mean(1-cosine0_x_y) # y = 1-x
            else:
                dy = torch.std(gt_trans, dim=1)
                cosine_x_y = torch.div(torch.div(dot_x_y, torch.sqrt(torch.sum(x_trans ** 2, dim=1))), torch.sqrt(torch.sum(gt_trans ** 2, dim=1)))
                cosine_x_y_d = torch.mul((1-cosine_x_y), dy) # y = (1-x)dy
                loss = loss + torch.mean(cosine_x_y_d)
        return loss


class PatchesKernel3D(nn.Module):
    def __init__(self, kernelsize, kernelstride, kernelpadding=0):
        super(PatchesKernel3D, self).__init__()
        kernel = torch.eye(kernelsize ** 2).\
            view(kernelsize ** 2, 1, kernelsize, kernelsize)
        kernel = kernel.clone().detach()
        self.weight = nn.Parameter(data=kernel,
                                   requires_grad=False)
        self.bias = nn.Parameter(torch.zeros(kernelsize ** 2),
                                 requires_grad=False)
        self.kernelsize = kernelsize
        self.stride = kernelstride
        self.padding = kernelpadding

    def forward(self, x):
        batchsize = x.shape[0]
        channels = x.shape[1]
        x = x.reshape(batchsize*channels, x.shape[-2], x.shape[-1]).unsqueeze(1)
        x = F.conv2d(x, self.weight, self.bias, self.stride, self.padding)
        x = x.permute(0, 2, 3, 1).reshape(batchsize, channels, -1, self.kernelsize ** 2).permute(0, 2, 1, 3)
        return x


@LOSS_REGISTRY.register()
class colorloss(nn.Module):
    """Color Consistency Loss.
    Converts images to chroma-only and compares both.
    Args:
        criterion (str): loss type. Default: 'huber'
        avgpool (bool): apply downscaling after conversion. Default: False
        scale (int): value used by avgpool. Default: 4
        loss_weight (float): weight for colorloss. Default: 1.0
    """

    def __init__(
        self,
        criterion: str = "huber",
        avgpool: bool = False,
        scale: int = 4,
        loss_weight: float = 1.0,
    ) -> None:
        super(colorloss, self).__init__()
        self.loss_weight = loss_weight
        self.criterion_type = criterion
        self.avgpool = avgpool
        self.scale = scale

        if self.criterion_type == "l1":
            self.criterion = nn.L1Loss()
        elif self.criterion_type == "l2":
            self.criterion = nn.MSELoss()
        elif self.criterion_type == "huber":
            self.criterion = nn.HuberLoss()
        elif self.criterion_type == "chc":
            self.criterion = chc()
        else:
            raise NotImplementedError(f"{criterion} criterion has not been supported.")

    def forward(self, input: torch.Tensor, target: torch.Tensor) -> torch.Tensor:
        input_uv = rgb_to_cbcr(input)
        target_uv = rgb_to_cbcr(target)

        # TODO: test downscale operation
        if self.avgpool:
            input_uv = torch.nn.AvgPool2d(kernel_size=int(self.scale))(input_uv)
            target_uv = torch.nn.AvgPool2d(kernel_size=int(self.scale))(target_uv)

        return self.criterion(input_uv, target_uv) * self.loss_weight


@LOSS_REGISTRY.register()
class lumaloss(nn.Module):
    """Luminance Loss.
    Converts images to Y from CIE XYZ and then to CIE L* (from L*a*b*)
    Args:
        criterion (str): loss type. Default: 'huber'
        avgpool (bool): apply downscaling after conversion. Default: False
        scale (int): value used by avgpool. Default: 4
        loss_weight (float): weight for colorloss. Default: 1.0
    """

    def __init__(
        self,
        criterion: str = "huber",
        avgpool: bool = False,
        scale: int = 4,
        loss_weight: float = 1.0,
    ) -> None:
        super(lumaloss, self).__init__()
        self.loss_weight = loss_weight
        self.criterion_type = criterion
        self.avgpool = avgpool
        self.scale = scale

        if self.criterion_type == "l1":
            self.criterion = nn.L1Loss()
        elif self.criterion_type == "l2":
            self.criterion = nn.MSELoss()
        elif self.criterion_type == "huber":
            self.criterion = nn.HuberLoss()
        elif self.criterion_type == "chc":
            self.criterion = chc()
        else:
            raise NotImplementedError(f"{criterion} criterion has not been supported.")

    def forward(self, input: torch.Tensor, target: torch.Tensor) -> torch.Tensor:
        input_luma = rgb_to_luma(input)
        target_luma = rgb_to_luma(target)

        if self.avgpool:
            input_luma = torch.nn.AvgPool2d(kernel_size=int(self.scale))(input_luma)
            target_luma = torch.nn.AvgPool2d(kernel_size=int(self.scale))(target_luma)

        return self.criterion(input_luma, target_luma) * self.loss_weight


@LOSS_REGISTRY.register()
class focalfrequencyloss(nn.Module):
    """Focal Frequency Loss.
       From: https://github.com/EndlessSora/focal-frequency-loss
    Args:
        loss_weight (float): weight for focal frequency loss. Default: 1.0
        alpha (float): the scaling factor alpha of the spectrum weight matrix for flexibility. Default: 1.0
        patch_factor (int): the factor to crop image patches for patch-based focal frequency loss. Default: 1
        ave_spectrum (bool): whether to use minibatch average spectrum. Default: False
        log_matrix (bool): whether to adjust the spectrum weight matrix by logarithm. Default: False
        batch_matrix (bool): whether to calculate the spectrum weight matrix using batch-based statistics. Default: False
    """

    def __init__(
        self,
        loss_weight: float = 1.0,
        alpha: float = 1.0,
        patch_factor: int = 1,
        ave_spectrum: bool = True,
        log_matrix: bool = False,
        batch_matrix: bool = False,
    ) -> None:
        super(focalfrequencyloss, self).__init__()
        self.loss_weight = loss_weight
        self.alpha = alpha
        self.patch_factor = patch_factor
        self.ave_spectrum = ave_spectrum
        self.log_matrix = log_matrix
        self.batch_matrix = batch_matrix

    @torch.cuda.amp.custom_fwd(cast_inputs=torch.float32)
    def tensor2freq(self, x: torch.Tensor) -> torch.Tensor:
        # for amp dtype
        if x.dtype is not torch.float32:
            x = x.to(torch.float32)

        # crop image patches
        patch_factor = self.patch_factor
        _, _, h, w = x.shape
        assert (
            h % patch_factor == 0 and w % patch_factor == 0
        ), "Patch factor should be divisible by image height and width"
        patch_list = []
        patch_h = h // patch_factor
        patch_w = w // patch_factor
        for i in range(patch_factor):
            for j in range(patch_factor):
                patch_list.append(
                    x[
                        :,
                        :,
                        i * patch_h : (i + 1) * patch_h,
                        j * patch_w : (j + 1) * patch_w,
                    ]
                )

        # stack to patch tensor
        y = torch.stack(patch_list, 1)

        # perform 2D DFT (real-to-complex, orthonormalization)
        freq = torch.fft.fft2(y, norm="ortho")
        freq = torch.stack([freq.real, freq.imag], -1)

        return freq

    @torch.cuda.amp.custom_fwd(cast_inputs=torch.float32)
    def loss_formulation(
        self, recon_freq: torch.Tensor, real_freq: torch.Tensor, matrix: torch.Tensor = None
    ) -> torch.Tensor:
        # spectrum weight matrix
        if matrix is not None:
            # if the matrix is predefined
            weight_matrix = matrix.detach()
        else:
            # if the matrix is calculated online: continuous, dynamic, based on current Euclidean distance
            matrix_tmp = (recon_freq - real_freq) ** 2
            matrix_tmp = (
                torch.sqrt(matrix_tmp[..., 0] + matrix_tmp[..., 1]) ** self.alpha
            )

            # whether to adjust the spectrum weight matrix by logarithm
            if self.log_matrix:
                matrix_tmp = torch.log(matrix_tmp + 1.0)
            # whether to calculate the spectrum weight matrix using batch-based statistics
            if self.batch_matrix:
                matrix_tmp = matrix_tmp / matrix_tmp.max()
            else:
                matrix_tmp = (
                    matrix_tmp
                    / matrix_tmp.max(-1).values.max(-1).values[:, :, :, None, None]
                )

            matrix_tmp[torch.isnan(matrix_tmp)] = 0.0
            matrix_tmp = torch.clamp(matrix_tmp, min=0.0, max=1.0)
            weight_matrix = matrix_tmp.clone().detach()

        assert weight_matrix.min().item() >= 0 and weight_matrix.max().item() <= 1, (
            "The values of spectrum weight matrix should be in the range [0, 1], "
            "but got Min: %.10f Max: %.10f"
            % (weight_matrix.min().item(), weight_matrix.max().item())
        )

        # frequency distance using (squared) Euclidean distance
        tmp = (recon_freq - real_freq) ** 2
        freq_distance = tmp[..., 0] + tmp[..., 1]
        # dynamic spectrum weighting (Hadamard product)
        loss = weight_matrix * freq_distance
        return torch.mean(loss)

    @torch.cuda.amp.custom_fwd(cast_inputs=torch.float32)
    def forward(
        self, pred: torch.Tensor, target: torch.Tensor, matrix: torch.Tensor = None, **kwargs
    ) -> torch.Tensor:
        """Forward function to calculate focal frequency loss.
        Args:
            pred (torch.Tensor): of shape (N, C, H, W). Predicted tensor.
            target (torch.Tensor): of shape (N, C, H, W). Target tensor.
            matrix (torch.Tensor, optional): Element-wise spectrum weight matrix.
                Default: None (If set to None: calculated online, dynamic).
        """
        pred_freq = self.tensor2freq(pred)
        target_freq = self.tensor2freq(target)
        # whether to use minibatch average spectrum
        if self.ave_spectrum:
            pred_freq = torch.mean(pred_freq, 0, keepdim=True)
            target_freq = torch.mean(target_freq, 0, keepdim=True)

        # calculate focal frequency loss
        return self.loss_formulation(pred_freq, target_freq, matrix) * self.loss_weight


@LOSS_REGISTRY.register()
class patchloss(nn.Module):
    """Define patch loss

    Args:
        kernel_sizes (list): add (x, y) in the list.
        loss_weight (float): Loss weight. Default: 1.0.
    """
    def __init__(self, kernel_sizes=[2, 4], loss_weight=1.0):
        super(patchloss, self).__init__()
        self.kernels = kernel_sizes
        self.loss_weight = loss_weight

    def forward(self, preds, labels):
        """
        Args:
            pred (Tensor): of shape (N, C, H, W). Predicted tensor.
            labels (Tensor): of shape (N, C, H, W). Ground truth tensor.
        """

        preds = (16. + (65.481 * preds[:, 0, :, :] + 128.553 * preds[:, 1, :, :] + 24.966 * preds[:, 2, :, :]))/255.
        labels = (16. + (65.481 * labels[:, 0, :, :] + 128.553 * labels[:, 1, :, :] + 24.966 * labels[:, 2, :, :]))/255.
        preds = preds.unsqueeze(1)
        labels = labels.unsqueeze(1)
        loss = 0.

        for _kernel in self.kernels:
            _patchkernel = PatchesKernel(_kernel, _kernel//2 + 1).to("cuda:0")           # create instance
            preds_trans = _patchkernel(preds)                                          # [N, patch_num, patch_len ** 2]
            labels_trans = _patchkernel(labels)                                        # [N, patch_num, patch_len ** 2]
            preds_trans = preds_trans.reshape(-1, preds_trans.shape[-1])               # [N * patch_num, patch_len ** 2]
            labels_trans = labels_trans.reshape(-1, labels_trans.shape[-1])            # [N * patch_num, patch_len ** 2]
            x = torch.clamp(preds_trans, 0.000001, 0.999999)
            y = torch.clamp(labels_trans, 0.000001, 0.999999)
            dot_x_y = torch.einsum("ik,ik->i",x,y)                                     # [N * patch_num]
            pearson_x_y = torch.mean(torch.div(torch.div(dot_x_y, torch.sqrt(torch.sum(x ** 2, dim=1))), torch.sqrt(torch.sum(y ** 2, dim=1))))
            loss = loss + torch.exp(-pearson_x_y) # y = e^(-x)

        return loss * self.loss_weight

class PatchesKernel(nn.Module):
    def __init__(self, kernelsize, kernelstride, kernelpadding=0):
        super(PatchesKernel, self).__init__()
        kernel = torch.eye(kernelsize ** 2).\
            view(kernelsize ** 2, 1, kernelsize, kernelsize)
        kernel = kernel.clone().detach()
        self.weight = nn.Parameter(data=kernel,
                                   requires_grad=False)
        self.bias = nn.Parameter(torch.zeros(kernelsize ** 2),
                                 requires_grad=False)
        self.kernelsize = kernelsize
        self.stride = kernelstride
        self.padding = kernelpadding

    def forward(self, x):
        batchsize = x.shape[0]
        x = F.conv2d(x, self.weight, self.bias, self.stride, self.padding)
        x = x.permute(0, 2, 3, 1).reshape(batchsize, -1, self.kernelsize ** 2)
        return x


@LOSS_REGISTRY.register()
class patchloss3d(nn.Module):
    """Define patch loss

    Args:
        kernel_sizes (list): add (4,2), (8,4), (16,8), (32,16) or (64,32) in the list.
        loss_weight (float): Loss weight. Default: 1.0.
    """
    def __init__(self, kernel_sizes=[2, 4], loss_weight=1.0):
        super(patchloss3d, self).__init__()
        self.kernels = kernel_sizes
        self.loss_weight = loss_weight

    def forward(self, preds, labels):
        """
        Args:
            pred (Tensor): of shape (N, C, H, W). Predicted tensor.
            labels (Tensor): of shape (N, C, H, W). Ground truth tensor.
        """
        loss = 0.
        for _kernel in self.kernels:
            _patchkernel = PatchesKernel3D(_kernel, _kernel//2 + 1).to("cuda:0") # create instance
            preds_trans = _patchkernel(preds)                                  # [N, patch_num, channels, patch_len ** 2]
            labels_trans = _patchkernel(labels)                                # [N, patch_num, channels, patch_len ** 2]
            preds_trans = preds_trans.reshape(-1, preds_trans.shape[-1])       # [N * patch_num * channels, patch_len ** 2]
            labels_trans = labels_trans.reshape(-1, labels_trans.shape[-1])    # [N * patch_num * channels, patch_len ** 2]
            x = torch.clamp(preds_trans, 0.000001, 0.999999)
            y = torch.clamp(labels_trans, 0.000001, 0.999999)
            dot_x_y = torch.einsum("ik,ik->i",x,y)                             # [N * patch_num]
            cosine0_x_y = torch.mean(torch.div(torch.div(dot_x_y, torch.sqrt(torch.sum(x ** 2, dim=1))), torch.sqrt(torch.sum(y ** 2, dim=1))))
            loss = loss + (1 - cosine0_x_y) # y = 1 - x
        return loss * self.loss_weight

@LOSS_REGISTRY.register()
class patchloss3dxd(nn.Module):
    """Define patch loss

    Args:
        kernel_sizes (list): add (x, y) in the list.
        loss_weight (float): Loss weight. Default: 1.0.
    """
    def __init__(self, kernel_sizes=[2, 4], loss_weight=1.0, use_std_to_force=True):
        super(patchloss3dxd, self).__init__()
        self.kernels = kernel_sizes
        self.loss_weight = loss_weight
        self.use_std_to_force = use_std_to_force

    def forward(self, preds, labels):
        """
        Args:
            pred (Tensor): of shape (N, C, H, W). Predicted tensor.
            labels (Tensor): of shape (N, C, H, W). Ground truth tensor.
        """
        loss = 0.
        for _kernel in self.kernels:
            _patchkernel = PatchesKernel3D(_kernel, _kernel//2 + 1).to("cuda:0") # create instance
            preds_trans = _patchkernel(preds)                                  # [N, patch_num, channels, patch_len ** 2]
            labels_trans = _patchkernel(labels)                                # [N, patch_num, channels, patch_len ** 2]
            preds_trans = preds_trans.reshape(-1, preds_trans.shape[-1])       # [N * patch_num * channels, patch_len ** 2]
            labels_trans = labels_trans.reshape(-1, labels_trans.shape[-1])    # [N * patch_num * channels, patch_len ** 2]
            x = torch.clamp(preds_trans, 0.000001, 0.999999)
            y = torch.clamp(labels_trans, 0.000001, 0.999999)
            dot_x_y = torch.einsum("ik,ik->i",x,y)
            if self.use_std_to_force == False:
                cosine0_x_y = torch.div(torch.div(dot_x_y, torch.sqrt(torch.sum(x ** 2, dim=1))), torch.sqrt(torch.sum(y ** 2, dim=1)))
                loss = loss + torch.mean((1-cosine0_x_y)) # y = 1-x
            else:
                dy = torch.std(labels_trans*10, dim=1)
                cosine_x_y = torch.div(torch.div(dot_x_y, torch.sqrt(torch.sum(x ** 2, dim=1))), torch.sqrt(torch.sum(y ** 2, dim=1)))
                cosine_x_y_d = torch.mul((1-cosine_x_y), dy) # y = (1-x) dy
                loss = loss + torch.mean(cosine_x_y_d)
        return loss * self.loss_weight


@LOSS_REGISTRY.register()
class gradientvarianceloss(nn.Module):
    """Class for calculating GV loss between two RGB images
       :parameter
       patch_size : int, scalar, size of the patches extracted from the gt and predicted images
       cpu : bool,  whether to run calculation on cpu or gpu
        """
    def __init__(self, patch_size=8, cpu=False, loss_weight=1.0):
        super(gradientvarianceloss, self).__init__()
        self.patch_size = patch_size
        self.loss_weight = loss_weight
        # Sobel kernel for the gradient map calculation
        self.kernel_x = torch.FloatTensor([[-1, 0, 1], [-2, 0, 2], [-1, 0, 1]]).unsqueeze(0).unsqueeze(0)
        self.kernel_y = torch.FloatTensor([[1, 2, 1], [0, 0, 0], [-1, -2, -1]]).unsqueeze(0).unsqueeze(0)
        if not cpu:
            self.kernel_x = self.kernel_x.cuda()
            self.kernel_y = self.kernel_y.cuda()
        # operation for unfolding image into non overlapping patches
        self.unfold = nn.Unfold(kernel_size=(self.patch_size, self.patch_size), stride=self.patch_size)

    def forward(self, output, target):
        # converting RGB image to grayscale
        gray_output = 0.2989 * output[:, 0:1, :, :] + 0.5870 * output[:, 1:2, :, :] + 0.1140 * output[:, 2:, :, :]
        gray_target = 0.2989 * target[:, 0:1, :, :] + 0.5870 * target[:, 1:2, :, :] + 0.1140 * target[:, 2:, :, :]

        # calculation of the gradient maps of x and y directions
        gx_target = F.conv2d(gray_target, self.kernel_x, stride=1, padding=1)
        gy_target = F.conv2d(gray_target, self.kernel_y, stride=1, padding=1)
        gx_output = F.conv2d(gray_output, self.kernel_x, stride=1, padding=1)
        gy_output = F.conv2d(gray_output, self.kernel_y, stride=1, padding=1)

        # unfolding image to patches
        gx_target_patches = self.unfold(gx_target)
        gy_target_patches = self.unfold(gy_target)
        gx_output_patches = self.unfold(gx_output)
        gy_output_patches = self.unfold(gy_output)

        # calculation of variance of each patch
        var_target_x = torch.var(gx_target_patches, dim=1)
        var_output_x = torch.var(gx_output_patches, dim=1)
        var_target_y = torch.var(gy_target_patches, dim=1)
        var_output_y = torch.var(gy_output_patches, dim=1)

        # loss function as a MSE between variances of patches extracted from gradient maps
        gradvar_loss = F.mse_loss(var_target_x, var_output_x) + F.mse_loss(var_target_y, var_output_y)
        loss = gradvar_loss * self.loss_weight

        return loss

@LOSS_REGISTRY.register()
class bbl(nn.Module):
    def __init__(self, alpha=1.0, beta=1.0, ksize=3, pad=0, stride=3, dist_norm="l2", criterion="l1", loss_weight=1.0):
        super(bbl, self).__init__()
        self.alpha = alpha
        self.beta = beta
        self.ksize = ksize
        self.pad = pad
        self.stride = stride
        self.dist_norm = dist_norm
        self.loss_weight = loss_weight

        if criterion == "l1":
            self.criterion = nn.L1Loss(reduction="mean")
        elif criterion == "l2":
            self.criterion = nn.MSEloss(reduction="mean")
        elif criterion == "huber":
            self.criterion = nn.HuberLoss(reduction="mean")
        elif criterion == "chc":
            self.criterion = chc(reduction="mean")
        else:
            raise NotImplementedError("%s criterion has not been supported." % criterion)

    def pairwise_distance(self, x, y=None):
        """
        Input: x is a Nxd matrix
               y is an optional Mxd matirx
        Output: dist is a BxNxM matrix where dist[i,j] is the square norm between x[i,:] and y[j,:]
                if y is not given then use "y=x".
        i.e. dist[i,j] = ||x[i,:]-y[j,:]||^2
        """
        x_norm = (x ** 2).sum(1).view(-1, 1)
        if y is not None:
            y_t = torch.transpose(y, 0, 1)
            y_norm = (y ** 2).sum(1).view(1, -1)
        else:
            y_t = torch.transpose(x, 0, 1)
            y_norm = x_norm.view(1, -1)

        dist = x_norm + y_norm - 2.0 * torch.mm(x, y_t)
        # Ensure diagonal is zero if x=y
        if y is None:
            dist = dist - torch.diag(dist.diag())

        return torch.clamp(dist, 0.0, float("inf"))

    def batch_pairwise_distance(self, x, y=None):
        """
        Input: x is a BxNxd matrix
               y is an optional BxMxd matirx
        Output: dist is a BxNxM matrix where dist[b,i,j] is the square norm between x[b,i,:] and y[b,j,:]
                if y is not given then use "y=x".
        i.e. dist[b,i,j] = ||x[b,i,:]-y[b,j,:]||^2
        """
        B, N, d = x.size()
        if self.dist_norm == "l1":
            x_norm = x.view(B, N, 1, d)
            if y is not None:
                y_norm = y.view(B, 1, -1, d)
            else:
                y_norm = x.view(B, 1, -1, d)
            dist = torch.abs(x_norm - y_norm).sum(dim=3)
        elif self.dist_norm == "l2":
            x_norm = (x ** 2).sum(dim=2).view(B, N, 1)
            if y is not None:
                M = y.size(1)
                y_t = torch.transpose(y, 1, 2)
                y_norm = (y ** 2).sum(dim=2).view(B, 1, M)
            else:
                y_t = torch.transpose(x, 1, 2)
                y_norm = x_norm.view(B, 1, N)

            dist = x_norm + y_norm - 2.0 * torch.bmm(x, y_t)
            # Ensure diagonal is zero if x=y
            if y is None:
                dist = dist - torch.diag_embed(torch.diagonal(dist, dim1=-2, dim2=-1), dim1=-2, dim2=-1)
            dist = torch.clamp(dist, 0.0, float("inf"))
            # dist = torch.sqrt(torch.clamp(dist, 0.0, np.inf) / d)
        else:
            raise NotImplementedError("%s norm has not been supported." % self.dist_norm)

        return dist

    def forward(self, x, gt):
        p1 = F.unfold(x, kernel_size=self.ksize, padding=self.pad, stride=self.stride)
        B, C, H = p1.size()
        p1 = p1.permute(0, 2, 1).contiguous() # [B, H, C]

        p2 = F.unfold(gt, kernel_size=self.ksize, padding=self.pad, stride=self.stride)
        p2 = p2.permute(0, 2, 1).contiguous() # [B, H, C]

        gt_2 = F.interpolate(gt, scale_factor=0.5, mode="bicubic", align_corners = False)
        p2_2 = F.unfold(gt_2, kernel_size=self.ksize, padding=self.pad, stride=self.stride)
        p2_2 = p2_2.permute(0, 2, 1).contiguous() # [B, H, C]

        gt_4 = F.interpolate(gt, scale_factor=0.25, mode="bicubic",align_corners = False)
        p2_4 = F.unfold(gt_4, kernel_size=self.ksize, padding=self.pad, stride=self.stride)
        p2_4 = p2_4.permute(0, 2, 1).contiguous() # [B, H, C]
        p2_cat = torch.cat([p2, p2_2, p2_4], 1)

        score1 = self.alpha * self.batch_pairwise_distance(p1, p2_cat)
        score = score1 + self.beta * self.batch_pairwise_distance(p2, p2_cat) # [B, H, H]

        weight, ind = torch.min(score, dim=2) # [B, H]
        index = ind.unsqueeze(-1).expand([-1, -1, C]) # [B, H, C]
        sel_p2 = torch.gather(p2_cat, dim=1, index=index) # [B, H, C]

        loss = self.criterion(p1, sel_p2)

        return loss * self.loss_weight<|MERGE_RESOLUTION|>--- conflicted
+++ resolved
@@ -8,7 +8,6 @@
 
 from neosr.archs.vgg_arch import VGGFeatureExtractor
 from neosr.losses.loss_util import weighted_loss
-
 from neosr.utils.color_util import rgb_to_cbcr, rgb_to_luma
 from neosr.utils.registry import LOSS_REGISTRY
 
@@ -39,14 +38,15 @@
     Args:
         loss_weight (float): Loss weight for L1 loss. Default: 1.0.
         reduction (str): Specifies the reduction to apply to the output.
-            Supported choices are "none" | "mean" | "sum". Default: "mean".
+            Supported choices are 'none' | 'mean' | 'sum'. Default: 'mean'.
     """
 
     def __init__(self, loss_weight=1.0, reduction="mean"):
         super(L1Loss, self).__init__()
         if reduction not in ["none", "mean", "sum"]:
             raise ValueError(
-                f"Unsupported reduction mode: {reduction}. Supported ones are: {_reduction_modes}")
+                f"Unsupported reduction mode: {reduction}. Supported ones are: {_reduction_modes}"
+            )
 
         self.loss_weight = loss_weight
         self.reduction = reduction
@@ -70,14 +70,15 @@
     Args:
         loss_weight (float): Loss weight for MSE loss. Default: 1.0.
         reduction (str): Specifies the reduction to apply to the output.
-            Supported choices are "none" | "mean" | "sum". Default: "mean".
+            Supported choices are 'none' | 'mean' | 'sum'. Default: 'mean'.
     """
 
     def __init__(self, loss_weight=1.0, reduction="mean"):
         super(MSELoss, self).__init__()
         if reduction not in ["none", "mean", "sum"]:
             raise ValueError(
-                f"Unsupported reduction mode: {reduction}. Supported ones are: {_reduction_modes}")
+                f"Unsupported reduction mode: {reduction}. Supported ones are: {_reduction_modes}"
+            )
 
         self.loss_weight = loss_weight
         self.reduction = reduction
@@ -101,13 +102,13 @@
     Args:
         loss_weight (float): Loss weight. Default: 1.0.
         reduction (str): Specifies the reduction to apply to the output.
-            Supported choices are "none" | "mean" | "sum". Default: "mean".
+            Supported choices are 'none' | 'mean' | 'sum'. Default: 'mean'.
         delta (float): Specifies the threshold at which to change between
             delta-scaled L1 and L2 loss. The value must be positive. Default: 1.0
     """
 
     def __init__(
-            self, loss_weight: float = 1.0, reduction: str = "mean", delta: float = 1.0
+        self, loss_weight: float = 1.0, reduction: str = "mean", delta: float = 1.0
     ) -> None:
         super(HuberLoss, self).__init__()
         if reduction not in ["none", "mean", "sum"]:
@@ -120,11 +121,7 @@
         self.delta = delta
 
     def forward(
-<<<<<<< HEAD
-            self, pred: torch.Tensor, target: torch.Tensor, weight: None = None, **kwargs
-=======
         self, pred: torch.Tensor, target: torch.Tensor, weight: float = None, **kwargs
->>>>>>> f88655bd
     ) -> torch.Tensor:
         """
         Args:
@@ -141,9 +138,11 @@
 @LOSS_REGISTRY.register()
 class chc(nn.Module):
     """Clipped pseudo-Huber with Cosine Similarity Loss
+
        For reference on research, see:
        https://github.com/HolmesShuan/AIM2020-Real-Super-Resolution
        https://github.com/dmarnerides/hdr-expandnet
+
     Args:
         loss_weight (float): Loss weight. Default: 1.0.
         reduction (str): Specifies the reduction to apply to the output.
@@ -266,11 +265,13 @@
 
     Args:
         layer_weights (dict): The weight for each layer of vgg feature.
-            Here is an example: {"conv5_4": 1.}, which means the conv5_4
+            Here is an example: {'conv5_4': 1.}, which means the conv5_4
             feature layer (before relu5_4) will be extracted with weight
             1.0 in calculating losses.
         vgg_type (str): The type of vgg network used as feature extractor.
-            Default: "vgg19".
+            Default: 'vgg19'.
+        perceptual_type (str): The type of perceptual loss to use.
+            Default: 'vanilla'.
         use_input_norm (bool):  If True, normalize the input image in vgg.
             Default: True.
         range_norm (bool): If True, norm images with range [-1, 1] to [0, 1].
@@ -281,28 +282,32 @@
         style_weight (float): If `style_weight > 0`, the style loss will be
             calculated and the loss will multiplied by the weight.
             Default: 0.
-        criterion (str): Criterion used for perceptual loss. Default: "l1".
+        criterion (str): Criterion used for perceptual loss.
+            Default: 'l1'.
+        patch_criterion: Criterion used for VGG loss when using patch criterion.
+            Default: 'l1'.
+        perceptual_kernels: The size of the kernels used for patches. It is unclear
+        to me whether the default for 4x should be [4, 8] or [8, 16].
+            Default: [8, 16].
+        use_std_to_force: Unknown. Used for Patch. Default changes between the
+            options file and losses file in the source repo.
+            Default: True.
     """
 
     def __init__(
         self,
         layer_weights: OrderedDict,
         vgg_type: str = "vgg19",
-        perceptual_type: str = "dual",
+        perceptual_type: str = "vanilla",
         use_input_norm: bool = True,
         range_norm: bool = False,
         perceptual_weight: float = 1.0,
-<<<<<<< HEAD
         perceptual_patch_weight: float = 0.1,
-        style_weight: int = 0.0,
-        criterion: str = "patch",
-        patch_criterion: str = "l1",
-        perceptual_kernels: str = None,
-        use_std_to_force: bool = True
-=======
         style_weight: float = 0.0,
         criterion: str = "huber",
->>>>>>> f88655bd
+        patch_criterion: str = "l1",
+        perceptual_kernels: list = [8, 16],
+        use_std_to_force: bool = True
     ) -> None:
         super(PerceptualLoss, self).__init__()
         self.perceptual_weight = perceptual_weight
@@ -452,7 +457,7 @@
         gram = features.bmm(features_t) / (c * h * w)
         return gram
 
-    def patch(self, x, gt, use_std_to_force):
+    def patch(self, x: torch.Tensor, gt: torch.Tensor, use_std_to_force: bool):
         loss = 0.
         for _kernel in self.perceptual_kernels:
             _patchkernel3d = PatchesKernel3D(_kernel, _kernel//2).to("cuda:0")   # create instance
@@ -473,7 +478,12 @@
 
 
 class PatchesKernel3D(nn.Module):
-    def __init__(self, kernelsize, kernelstride, kernelpadding=0):
+    def __init__(
+        self,
+        kernelsize,
+        kernelstride,
+        kernelpadding: int = 0
+    ) -> None:
         super(PatchesKernel3D, self).__init__()
         kernel = torch.eye(kernelsize ** 2).\
             view(kernelsize ** 2, 1, kernelsize, kernelsize)
@@ -486,7 +496,7 @@
         self.stride = kernelstride
         self.padding = kernelpadding
 
-    def forward(self, x):
+    def forward(self, x: torch.Tensor):
         batchsize = x.shape[0]
         channels = x.shape[1]
         x = x.reshape(batchsize*channels, x.shape[-2], x.shape[-1]).unsqueeze(1)
@@ -499,6 +509,7 @@
 class colorloss(nn.Module):
     """Color Consistency Loss.
     Converts images to chroma-only and compares both.
+
     Args:
         criterion (str): loss type. Default: 'huber'
         avgpool (bool): apply downscaling after conversion. Default: False
@@ -546,6 +557,7 @@
 class lumaloss(nn.Module):
     """Luminance Loss.
     Converts images to Y from CIE XYZ and then to CIE L* (from L*a*b*)
+
     Args:
         criterion (str): loss type. Default: 'huber'
         avgpool (bool): apply downscaling after conversion. Default: False
@@ -592,6 +604,7 @@
 class focalfrequencyloss(nn.Module):
     """Focal Frequency Loss.
        From: https://github.com/EndlessSora/focal-frequency-loss
+
     Args:
         loss_weight (float): weight for focal frequency loss. Default: 1.0
         alpha (float): the scaling factor alpha of the spectrum weight matrix for flexibility. Default: 1.0
@@ -671,6 +684,7 @@
             # whether to adjust the spectrum weight matrix by logarithm
             if self.log_matrix:
                 matrix_tmp = torch.log(matrix_tmp + 1.0)
+
             # whether to calculate the spectrum weight matrix using batch-based statistics
             if self.batch_matrix:
                 matrix_tmp = matrix_tmp / matrix_tmp.max()
@@ -693,6 +707,7 @@
         # frequency distance using (squared) Euclidean distance
         tmp = (recon_freq - real_freq) ** 2
         freq_distance = tmp[..., 0] + tmp[..., 1]
+
         # dynamic spectrum weighting (Hadamard product)
         loss = weight_matrix * freq_distance
         return torch.mean(loss)
@@ -702,6 +717,7 @@
         self, pred: torch.Tensor, target: torch.Tensor, matrix: torch.Tensor = None, **kwargs
     ) -> torch.Tensor:
         """Forward function to calculate focal frequency loss.
+
         Args:
             pred (torch.Tensor): of shape (N, C, H, W). Predicted tensor.
             target (torch.Tensor): of shape (N, C, H, W). Target tensor.
@@ -710,6 +726,7 @@
         """
         pred_freq = self.tensor2freq(pred)
         target_freq = self.tensor2freq(target)
+
         # whether to use minibatch average spectrum
         if self.ave_spectrum:
             pred_freq = torch.mean(pred_freq, 0, keepdim=True)
@@ -727,12 +744,16 @@
         kernel_sizes (list): add (x, y) in the list.
         loss_weight (float): Loss weight. Default: 1.0.
     """
-    def __init__(self, kernel_sizes=[2, 4], loss_weight=1.0):
+    def __init__(
+        self,
+        kernel_sizes: list = [2, 4],
+        loss_weight: float = 1.0
+    ) -> None:
         super(patchloss, self).__init__()
         self.kernels = kernel_sizes
         self.loss_weight = loss_weight
 
-    def forward(self, preds, labels):
+    def forward(self, preds: torch.Tensor, labels: torch.Tensor):
         """
         Args:
             pred (Tensor): of shape (N, C, H, W). Predicted tensor.
@@ -760,7 +781,12 @@
         return loss * self.loss_weight
 
 class PatchesKernel(nn.Module):
-    def __init__(self, kernelsize, kernelstride, kernelpadding=0):
+    def __init__(
+        self,
+        kernelsize,
+        kernelstride,
+        kernelpadding: int = 0
+    ) -> None:
         super(PatchesKernel, self).__init__()
         kernel = torch.eye(kernelsize ** 2).\
             view(kernelsize ** 2, 1, kernelsize, kernelsize)
@@ -773,7 +799,7 @@
         self.stride = kernelstride
         self.padding = kernelpadding
 
-    def forward(self, x):
+    def forward(self, x: torch.Tensor):
         batchsize = x.shape[0]
         x = F.conv2d(x, self.weight, self.bias, self.stride, self.padding)
         x = x.permute(0, 2, 3, 1).reshape(batchsize, -1, self.kernelsize ** 2)
@@ -788,12 +814,16 @@
         kernel_sizes (list): add (4,2), (8,4), (16,8), (32,16) or (64,32) in the list.
         loss_weight (float): Loss weight. Default: 1.0.
     """
-    def __init__(self, kernel_sizes=[2, 4], loss_weight=1.0):
+    def __init__(
+        self,
+        kernel_sizes: list = [2, 4],
+        loss_weight: float = 1.0
+    ) -> None:
         super(patchloss3d, self).__init__()
         self.kernels = kernel_sizes
         self.loss_weight = loss_weight
 
-    def forward(self, preds, labels):
+    def forward(self, preds: torch.Tensor, labels: torch.Tensor):
         """
         Args:
             pred (Tensor): of shape (N, C, H, W). Predicted tensor.
@@ -821,13 +851,18 @@
         kernel_sizes (list): add (x, y) in the list.
         loss_weight (float): Loss weight. Default: 1.0.
     """
-    def __init__(self, kernel_sizes=[2, 4], loss_weight=1.0, use_std_to_force=True):
+    def __init__(
+        self,
+        kernel_sizes: list = [2, 4],
+        loss_weight: float = 1.0,
+        use_std_to_force: bool = False
+    ) -> None:
         super(patchloss3dxd, self).__init__()
         self.kernels = kernel_sizes
         self.loss_weight = loss_weight
         self.use_std_to_force = use_std_to_force
 
-    def forward(self, preds, labels):
+    def forward(self, preds: torch.Tensor, labels: torch.Tensor):
         """
         Args:
             pred (Tensor): of shape (N, C, H, W). Predicted tensor.
@@ -861,7 +896,12 @@
        patch_size : int, scalar, size of the patches extracted from the gt and predicted images
        cpu : bool,  whether to run calculation on cpu or gpu
         """
-    def __init__(self, patch_size=8, cpu=False, loss_weight=1.0):
+    def __init__(
+        self,
+        patch_size: int = 8,
+        cpu: bool = False,
+        loss_weight: float = 1.0
+    ) -> None:
         super(gradientvarianceloss, self).__init__()
         self.patch_size = patch_size
         self.loss_weight = loss_weight
@@ -874,7 +914,7 @@
         # operation for unfolding image into non overlapping patches
         self.unfold = nn.Unfold(kernel_size=(self.patch_size, self.patch_size), stride=self.patch_size)
 
-    def forward(self, output, target):
+    def forward(self, output: torch.Tensor, target: torch.Tensor):
         # converting RGB image to grayscale
         gray_output = 0.2989 * output[:, 0:1, :, :] + 0.5870 * output[:, 1:2, :, :] + 0.1140 * output[:, 2:, :, :]
         gray_target = 0.2989 * target[:, 0:1, :, :] + 0.5870 * target[:, 1:2, :, :] + 0.1140 * target[:, 2:, :, :]
@@ -905,7 +945,17 @@
 
 @LOSS_REGISTRY.register()
 class bbl(nn.Module):
-    def __init__(self, alpha=1.0, beta=1.0, ksize=3, pad=0, stride=3, dist_norm="l2", criterion="l1", loss_weight=1.0):
+    def __init__(
+        self,
+        alpha: float = 1.0,
+        beta: float = 1.0,
+        ksize: int = 3,
+        pad: int = 0,
+        stride: int = 3,
+        dist_norm: str = "l2",
+        criterion: str = "l1",
+        loss_weight: float = 1.0
+    ) -> None:
         super(bbl, self).__init__()
         self.alpha = alpha
         self.beta = beta
@@ -986,7 +1036,7 @@
 
         return dist
 
-    def forward(self, x, gt):
+    def forward(self, x: torch.Tensor, gt: torch.Tensor):
         p1 = F.unfold(x, kernel_size=self.ksize, padding=self.pad, stride=self.stride)
         B, C, H = p1.size()
         p1 = p1.permute(0, 2, 1).contiguous() # [B, H, C]
