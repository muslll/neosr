from collections import OrderedDict

import torch
import torch.nn.functional as F
from torch import nn

from neosr.utils.registry import ARCH_REGISTRY
from .arch_util import net_opt

upscale, training = net_opt()


def _make_pair(value):
    if isinstance(value, int):
        value = (value,) * 2
    return value


def conv_layer(in_channels,
               out_channels,
               kernel_size,
               bias=True):
    """
    Re-write convolution layer for adaptive `padding`.
    """
    kernel_size = _make_pair(kernel_size)
    padding = (int((kernel_size[0] - 1) / 2),
               int((kernel_size[1] - 1) / 2))
    return nn.Conv2d(in_channels,
                     out_channels,
                     kernel_size,
                     padding=padding,
                     bias=bias)


def activation(act_type, inplace=True, neg_slope=0.05, n_prelu=1):
    """
    Activation functions for ['relu', 'lrelu', 'prelu'].
    Parameters
    ----------
    act_type: str
        one of ['relu', 'lrelu', 'prelu'].
    inplace: bool
        whether to use inplace operator.
    neg_slope: float
        slope of negative region for `lrelu` or `prelu`.
    n_prelu: int
        `num_parameters` for `prelu`.
    ----------
    """
    act_type = act_type.lower()
    if act_type == 'relu':
        layer = nn.ReLU(inplace)
    elif act_type == 'lrelu':
        layer = nn.LeakyReLU(neg_slope, inplace)
    elif act_type == 'prelu':
        layer = nn.PReLU(num_parameters=n_prelu, init=neg_slope)
    else:
        raise NotImplementedError(
            'activation layer [{:s}] is not found'.format(act_type))
    return layer


def sequential(*args):
    """
    Modules will be added to the a Sequential Container in the order they
    are passed.

    Parameters
    ----------
    args: Definition of Modules in order.
    -------
    """
    if len(args) == 1:
        if isinstance(args[0], OrderedDict):
            raise NotImplementedError(
                'sequential does not support OrderedDict input.')
        return args[0]
    modules = []
    for module in args:
        if isinstance(module, nn.Sequential):
            for submodule in module.children():
                modules.append(submodule)
        elif isinstance(module, nn.Module):
            modules.append(module)
    return nn.Sequential(*modules)


def pixelshuffle_block(in_channels,
                       out_channels,
                       upscale_factor=2,
                       kernel_size=3):
    """
    Upsample features according to `upscale_factor`.
    """
    conv = conv_layer(in_channels,
                      out_channels * (upscale_factor ** 2),
                      kernel_size)
    pixel_shuffle = nn.PixelShuffle(upscale_factor)
    return sequential(conv, pixel_shuffle)

class Conv3XC(nn.Module):
    def __init__(self, c_in, c_out, gain1=1, gain2=0, s=1, bias=True, relu=False):
        super(Conv3XC, self).__init__()
        self.weight_concat = None
        self.bias_concat = None
        self.update_params_flag = False
        self.stride = s
        self.has_relu = relu
        gain = gain1
        self.training = training

        self.sk = nn.Conv2d(in_channels=c_in, out_channels=c_out, kernel_size=1, padding=0, stride=s, bias=bias)
        self.conv = nn.Sequential(
            nn.Conv2d(in_channels=c_in, out_channels=c_in * gain, kernel_size=1, padding=0, bias=bias),
            nn.Conv2d(in_channels=c_in * gain, out_channels=c_out * gain, kernel_size=3, stride=s, padding=0, bias=bias),
            nn.Conv2d(in_channels=c_out * gain, out_channels=c_out, kernel_size=1, padding=0, bias=bias),
        )

        self.eval_conv = nn.Conv2d(in_channels=c_in, out_channels=c_out, kernel_size=3, padding=1, stride=s, bias=bias)

        if self.training is False:
            self.eval_conv.weight.requires_grad = False
            self.eval_conv.bias.requires_grad = False
            self.update_params()

    def update_params(self):
        w1 = self.conv[0].weight.data.clone().detach()
        b1 = self.conv[0].bias.data.clone().detach()
        w2 = self.conv[1].weight.data.clone().detach()
        b2 = self.conv[1].bias.data.clone().detach()
        w3 = self.conv[2].weight.data.clone().detach()
        b3 = self.conv[2].bias.data.clone().detach()

        w = F.conv2d(w1.flip(2, 3).permute(1, 0, 2, 3), w2, padding=2, stride=1).flip(2, 3).permute(1, 0, 2, 3)
        b = (w2 * b1.reshape(1, -1, 1, 1)).sum((1, 2, 3)) + b2

        self.weight_concat = F.conv2d(w.flip(2, 3).permute(1, 0, 2, 3), w3, padding=0, stride=1).flip(2, 3).permute(1, 0, 2, 3)
        self.bias_concat = (w3 * b.reshape(1, -1, 1, 1)).sum((1, 2, 3)) + b3

        sk_w = self.sk.weight.data.clone().detach()
        sk_b = self.sk.bias.data.clone().detach()
        target_kernel_size = 3

        H_pixels_to_pad = (target_kernel_size - 1) // 2
        W_pixels_to_pad = (target_kernel_size - 1) // 2
        sk_w = F.pad(sk_w, [H_pixels_to_pad, H_pixels_to_pad, W_pixels_to_pad, W_pixels_to_pad])

        self.weight_concat = self.weight_concat + sk_w
        self.bias_concat = self.bias_concat + sk_b

        self.eval_conv.weight.data = self.weight_concat
        self.eval_conv.bias.data = self.bias_concat


    def forward(self, x):
        if self.training:
            pad = 1
            x_pad = F.pad(x, (pad, pad, pad, pad), "constant", 0)
            out = self.conv(x_pad) + self.sk(x)
        else:
            self.update_params()
            out = self.eval_conv(x)

        if self.has_relu:
            out = F.leaky_relu(out, negative_slope=0.05)
        return out

class SPAB(nn.Module):
    def __init__(self,
                 in_channels,
                 mid_channels=None,
                 out_channels=None,
                 bias=False):
        super(SPAB, self).__init__()
        if mid_channels is None:
            mid_channels = in_channels
        if out_channels is None:
            out_channels = in_channels

        self.in_channels = in_channels
        self.c1_r = Conv3XC(in_channels, mid_channels, gain1=2, s=1)
        self.c2_r = Conv3XC(mid_channels, mid_channels, gain1=2, s=1)
        self.c3_r = Conv3XC(mid_channels, out_channels, gain1=2, s=1)
        self.act1 = torch.nn.SiLU(inplace=True)
        self.act2 = activation('lrelu', neg_slope=0.1, inplace=True)

    def forward(self, x):
        out1 = (self.c1_r(x))
        out1_act = self.act1(out1)

        out2 = (self.c2_r(out1_act))
        out2_act = self.act1(out2)

        out3 = (self.c3_r(out2_act))

        sim_att = torch.sigmoid(out3) - 0.5
        out = (out3 + x) * sim_att

        return out, out1, sim_att

@ARCH_REGISTRY.register()
class span(nn.Module):
    """
    Swift Parameter-free Attention Network for Efficient Super-Resolution
    """

    def __init__(self,
                 num_in_ch=3,
                 num_out_ch=3,
                 feature_channels=48,
                 upscale=upscale,
                 bias=True,
<<<<<<< HEAD
                 img_range=1.,
                 rgb_mean=(0.485, 0.456, 0.406)
=======
                 norm=False,
                 img_range=1.0,
                 rgb_mean=(0.4488, 0.4371, 0.4040)
>>>>>>> 61eb7bc5
                 ):
        super(span, self).__init__()

        in_channels = num_in_ch
        out_channels = num_out_ch
        self.img_range = img_range
        self.mean = torch.Tensor(rgb_mean).view(1, 3, 1, 1)

        self.no_norm: torch.Tensor | None
        if not norm:
            self.register_buffer("no_norm", torch.zeros(1))
        else:
            self.no_norm = None

        self.conv_1 = Conv3XC(in_channels, feature_channels, gain1=2, s=1)
        self.block_1 = SPAB(feature_channels, bias=bias)
        self.block_2 = SPAB(feature_channels, bias=bias)
        self.block_3 = SPAB(feature_channels, bias=bias)
        self.block_4 = SPAB(feature_channels, bias=bias)
        self.block_5 = SPAB(feature_channels, bias=bias)
        self.block_6 = SPAB(feature_channels, bias=bias)

        self.conv_cat = conv_layer(feature_channels * 4, feature_channels, kernel_size=1, bias=True)
        self.conv_2 = Conv3XC(feature_channels, feature_channels, gain1=2, s=1)

        self.upsampler = pixelshuffle_block(feature_channels, out_channels, upscale_factor=upscale)

    @property
    def is_norm(self):
        return self.no_norm is None

    def forward(self, x):
        if self.is_norm:
            self.mean = self.mean.type_as(x)
            x = (x - self.mean) * self.img_range

        out_feature = self.conv_1(x)

        out_b1, _, att1 = self.block_1(out_feature)
        out_b2, _, att2 = self.block_2(out_b1)
        out_b3, _, att3 = self.block_3(out_b2)

        out_b4, _, att4 = self.block_4(out_b3)
        out_b5, _, att5 = self.block_5(out_b4)
        out_b6, out_b5_2, att6 = self.block_6(out_b5)

        out_b6 = self.conv_2(out_b6)
        out = self.conv_cat(torch.cat([out_feature, out_b6, out_b1, out_b5_2], 1))
        output = self.upsampler(out)

        return output
<|MERGE_RESOLUTION|>--- conflicted
+++ resolved
@@ -211,14 +211,9 @@
                  feature_channels=48,
                  upscale=upscale,
                  bias=True,
-<<<<<<< HEAD
-                 img_range=1.,
-                 rgb_mean=(0.485, 0.456, 0.406)
-=======
                  norm=False,
                  img_range=1.0,
                  rgb_mean=(0.4488, 0.4371, 0.4040)
->>>>>>> 61eb7bc5
                  ):
         super(span, self).__init__()
 
